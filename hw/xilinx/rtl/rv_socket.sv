// Author: Stefano Mercogliano <stefano.mercogliano@unina.it>
// Author: Vincenzo Maisto <vincenzo.maisto2@unina.it>
// Author: Cesare Pulcrano <ce.pulcrano@studenti.unina.it>
// Author: Salvatore Santoro <sal.santoro@studenti.unina.it>
// Description: Wrapper module for RISC-V CPUs and Debuggers

// Import packages
import uninasoc_pkg::*;

// Import headers
`include "uninasoc_axi.svh"
`include "uninasoc_mem.svh"

module rv_socket # (
    parameter core_selector_t CORE_SELECTOR     = CORE_CV32E40P,
    parameter int unsigned    LOCAL_DATA_WIDTH  = 32,
    parameter int unsigned    LOCAL_ADDR_WIDTH  = 32,
    parameter int unsigned    LOCAL_ID_WIDTH    = 2,
    parameter int unsigned    NUM_IRQ           = 32
) (
    input  logic                            clk_i,
    input  logic                            rst_ni,        // System-wide reset (also resets core)
    input  logic                            core_resetn_i, // Core-only reset (does not reset DM and other modules)
    input  logic [LOCAL_ADDR_WIDTH -1 : 0 ] bootaddr_i,
    input  logic [NUM_IRQ          -1 : 0 ] irq_i,

    // Core
    `DEFINE_AXI_MASTER_PORTS(rv_socket_instr, LOCAL_DATA_WIDTH, LOCAL_ADDR_WIDTH, LOCAL_ID_WIDTH),
    `DEFINE_AXI_MASTER_PORTS(rv_socket_data, LOCAL_DATA_WIDTH, LOCAL_ADDR_WIDTH, LOCAL_ID_WIDTH),

    // Debug module
    `DEFINE_AXI_MASTER_PORTS(rv_socket_dbg_master, LOCAL_DATA_WIDTH, LOCAL_ADDR_WIDTH, LOCAL_ID_WIDTH),
    `DEFINE_AXI_SLAVE_PORTS(rv_socket_dbg_slave, LOCAL_DATA_WIDTH, LOCAL_ADDR_WIDTH, LOCAL_ID_WIDTH)
);

    //////////////////////////////////////////////////////
    //    ___                         _                 //
    //   | _ \__ _ _ _ __ _ _ __  ___| |_ ___ _ _ ___   //
    //   |  _/ _` | '_/ _` | '  \/ -_)  _/ -_) '_(_-<   //
    //   |_| \__,_|_| \__,_|_|_|_\___|\__\___|_| /__/   //
    //                                                  //
    //////////////////////////////////////////////////////

    // Let's assume single core
    localparam logic [LOCAL_DATA_WIDTH-1:0] hart_id = '0;
    localparam logic [LOCAL_ADDR_WIDTH-1:0] DEBUG_START   = 'h10000; // From config

    // From dm_pkg
    localparam logic [LOCAL_ADDR_WIDTH-1:0] dm_HaltAddress = 'h800;
    localparam logic [LOCAL_ADDR_WIDTH-1:0] dm_ExceptionAddress = dm_HaltAddress + 16;

    //////////////////////////////////////
    //    ___ _                _        //
    //   / __(_)__ _ _ _  __ _| |___    //
    //   \__ | / _` | ' \/ _` | (_-<    //
    //   |___|_\__, |_||_\__,_|_/__/    //
    //         |___/                    //
    //////////////////////////////////////

    // Core reset
    logic core_resetn_internal;
    assign core_resetn_internal = rst_ni & core_resetn_i;

    // Declare AXI interfaces for instruction memory port and data memory port
    `DECLARE_AXI_BUS(core_instr_to_socket_instr, LOCAL_DATA_WIDTH, LOCAL_ADDR_WIDTH, LOCAL_ID_WIDTH);
    `DECLARE_AXI_BUS(core_data_to_socket_data, LOCAL_DATA_WIDTH, LOCAL_ADDR_WIDTH, LOCAL_ID_WIDTH);

    // Declare MEM ports
    `DECLARE_MEM_BUS(core_instr, LOCAL_DATA_WIDTH, LOCAL_ADDR_WIDTH);
    `DECLARE_MEM_BUS(core_data, LOCAL_DATA_WIDTH, LOCAL_ADDR_WIDTH);

    // Debug request DM -> RV core
    logic debug_req_core;

    //////////////////////////////////////////////////////
    //     ___               ___          _             //
    //    / __|___ _ _ ___  | _ \___ __ _(_)___ _ _     //
    //   | (__/ _ \ '_/ -_) |   / -_) _` | / _ \ ' \    //
    //    \___\___/_| \___| |_|_\___\__, |_\___/_||_|   //
    //                              |___/               //
    //////////////////////////////////////////////////////

    ////////////////////////////
    // Core validity checking //
    ////////////////////////////

    // Check if the selected Core is compatible with the system XLEN
    if ( LOCAL_DATA_WIDTH == 64 && CORE_SELECTOR inside {CORE_PICORV32,CORE_CV32E40P,CORE_IBEX,CORE_MICROBLAZEV_RV32} ||
         LOCAL_DATA_WIDTH == 32 && CORE_SELECTOR inside {CORE_CV64A6, CORE_MICROBLAZEV_RV64} ) begin : xlen_core_error
        $error($sformatf("[Socket] Illegal CORE (%s) for the selected XLEN (%0d)",
                        core_selector_to_string(CORE_SELECTOR), LOCAL_DATA_WIDTH));
    end : xlen_core_error

    ////////////////////////
    // Core Instantiation //
    ////////////////////////

    generate
        if (CORE_SELECTOR == CORE_PICORV32) begin: core_picorv32

            //////////////////////////
            //      PicoRV32        //
            //////////////////////////

            // Tie-off unused signals
            assign core_instr_mem_wdata = '0;
            assign core_instr_mem_we    = '0;
            assign core_instr_mem_be    = '0;

            ///////////////////////////////////////////////////////////////////////////
            //  Pico has a custom interrupt handling mechanisms. I am not sure if    //
            //  it is just an alternative to standard risc-v interrupt handling,     //
            //  or if it is incompatible. Therefore, beware of it and use Pico       //
            //  only for interrupt-less applications.                                //
            ///////////////////////////////////////////////////////////////////////////

            custom_picorv32 picorv32_core (
                .clk_i              ( clk_i                     ),
                .rst_ni             ( core_resetn_internal       ),
                .trap_o             (                           ),

                .instr_mem_req      ( core_instr_mem_req        ),
                .instr_mem_gnt      ( core_instr_mem_gnt        ),
                .instr_mem_valid    ( core_instr_mem_valid      ),
                .instr_mem_addr     ( core_instr_mem_addr       ),
                .instr_mem_rdata    ( core_instr_mem_rdata      ),
                .instr_mem_error    ( core_instr_mem_error      ), // Although unused

                .data_mem_req       ( core_data_mem_req         ),
                .data_mem_valid     ( core_data_mem_valid       ),
                .data_mem_gnt       ( core_data_mem_gnt         ),
                .data_mem_we        ( core_data_mem_we          ),
                .data_mem_be        ( core_data_mem_be          ),
                .data_mem_addr      ( core_data_mem_addr        ),
                .data_mem_wdata     ( core_data_mem_wdata       ),
                .data_mem_rdata     ( core_data_mem_rdata       ),
                .data_mem_error     ( core_data_mem_error       ), // Although unused

                .irq_i              ( irq_i                     ),

            `ifdef RISCV_FORMAL
                .rvfi_valid         (                           ),
                .rvfi_order         (                           ),
                .rvfi_insn          (                           ),
                .rvfi_trap          (                           ),
                .rvfi_halt          (                           ),
                .rvfi_intr          (                           ),
                .rvfi_rs1_addr      (                           ),
                .rvfi_rs2_addr      (                           ),
                .rvfi_rs1_rdata     (                           ),
                .rvfi_rs2_rdata     (                           ),
                .rvfi_rd_addr       (                           ),
                .rvfi_rd_wdata      (                           ),
                .rvfi_pc_rdata      (                           ),
                .rvfi_pc_wdata      (                           ),
                .rvfi_mem_addr      (                           ),
                .rvfi_mem_rmask     (                           ),
                .rvfi_mem_wmask     (                           ),
                .rvfi_mem_rdata     (                           ),
                .rvfi_mem_wdata     (                           ),
            `endif

                .trace_valid_o      (                           ), // Unmapped atm
                .trace_data_o       (                           )  // Unmapped atm
            );

        end
        else if (CORE_SELECTOR == CORE_CV32E40P) begin: core_cv32e40p

            //////////////////////////
            //      CV32E40P        //
            //////////////////////////

            custom_cv32e40p cv32e40p_core (
                // Clock and Reset
                .clk_i                  ( clk_i                     ),
                .rst_ni                 ( core_resetn_internal       ),

                .pulp_clock_en_i        ( '0                        ),  // PULP clock enable (only used if COREV_CLUSTER = 1)
                .scan_cg_en_i           ( '0                        ),  // Enable all clock gates for testing

                // Core ID, Cluster ID, debug mode halt address and boot address are considered more or less static
                .boot_addr_i            ( bootaddr_i                ),
                .hart_id_i              ( hart_id                   ),
                .mtvec_addr_i           ( '0                        ),  // TBD
                .dm_halt_addr_i         ( DEBUG_START + dm_HaltAddress[31:0]      ),  // TBD
                .dm_exception_addr_i    ( DEBUG_START + dm_ExceptionAddress[31:0] ),  // TBD

                // Instruction memory interface
                .instr_mem_req          ( core_instr_mem_req        ),
                .instr_mem_gnt          ( core_instr_mem_gnt        ),
                .instr_mem_valid        ( core_instr_mem_valid      ),
                .instr_mem_addr         ( core_instr_mem_addr       ),
                .instr_mem_be           ( core_instr_mem_be         ),
                .instr_mem_we           ( core_instr_mem_we         ),
                .instr_mem_wdata        ( core_instr_mem_wdata      ),
                .instr_mem_rdata        ( core_instr_mem_rdata      ),
                .instr_mem_error        ( core_instr_mem_error      ), // Although unused

                // Data memory interface
                .data_mem_req           ( core_data_mem_req         ),
                .data_mem_valid         ( core_data_mem_valid       ),
                .data_mem_gnt           ( core_data_mem_gnt         ),
                .data_mem_we            ( core_data_mem_we          ),
                .data_mem_be            ( core_data_mem_be          ),
                .data_mem_addr          ( core_data_mem_addr        ),
                .data_mem_wdata         ( core_data_mem_wdata       ),
                .data_mem_rdata         ( core_data_mem_rdata       ),
                .data_mem_error         ( core_data_mem_error       ), // Although unused

                // Interrupt inputs
                .irq_i                  ( irq_i                     ),  // CLINT interrupts + CLINT extension interrupts
                .irq_ack_o              (                           ),  // TBD
                .irq_id_o               (                           ),  // TBD

                // Debug Interface
                .debug_req_i            ( debug_req_core            ),  // From Debug Module
                .debug_havereset_o      ( debug_havereset_o         ),  // Open
                .debug_running_o        ( debug_running_o           ),  // Open
                .debug_halted_o         ( debug_halted_o            ),  // Open

                // CPU Control Signals
                .fetch_enable_i         ( 1'b1                      ),
                .core_sleep_o           (                           )   // TBD
            );

        end
        else if (CORE_SELECTOR == CORE_IBEX) begin : core_ibex

            //////////////////////
            //      Ibex        //
            //////////////////////

            custom_ibex ibex_core (
                // Clock and Reset
                .clk_i                  ( clk_i ),
                .rst_ni                 ( core_resetn_internal ),
                .hart_id_i              ( hart_id ),
                // First instruction executed is going to be at boot_addr_i + 0x80 (i.e. right after the vector table)
                .boot_addr_i            ( bootaddr_i ),

                // Instruction memory interface
                .instr_mem_req          ( core_instr_mem_req        ),
                .instr_mem_gnt          ( core_instr_mem_gnt        ),
                .instr_mem_valid        ( core_instr_mem_valid      ),
                .instr_mem_addr         ( core_instr_mem_addr       ),
                .instr_mem_be           ( core_instr_mem_be         ),
                .instr_mem_we           ( core_instr_mem_we         ),
                .instr_mem_wdata        ( core_instr_mem_wdata      ),
                .instr_mem_rdata        ( core_instr_mem_rdata      ),
                .instr_mem_error        ( core_instr_mem_error      ), // Although unused

                // Data memory interface
                .data_mem_req           ( core_data_mem_req         ),
                .data_mem_valid         ( core_data_mem_valid       ),
                .data_mem_gnt           ( core_data_mem_gnt         ),
                .data_mem_we            ( core_data_mem_we          ),
                .data_mem_be            ( core_data_mem_be          ),
                .data_mem_addr          ( core_data_mem_addr        ),
                .data_mem_wdata         ( core_data_mem_wdata       ),
                .data_mem_rdata         ( core_data_mem_rdata       ),
                .data_mem_error         ( core_data_mem_error       ), // Although unused

                .irq_software_i         ( irq_i[CORE_SW_INTERRUPT] ),
                .irq_timer_i            ( irq_i[CORE_TIM_INTERRUPT] ),
                .irq_external_i         ( irq_i[CORE_EXT_INTERRUPT] ),
                .irq_fast_i             ( '0 ),
                .irq_nm_i               ( '0 ),

                .debug_req_i            ( debug_req_core )

            );
        end
        else if (CORE_SELECTOR == CORE_MICROBLAZEV_RV32) begin : xlnx_microblazev_rv32

            // Tie-off unused signals
            assign core_instr_mem_wdata = '0;
            assign core_instr_mem_we    = '0;
            assign core_instr_mem_be    = '0;

            //////////////////////////
            //     MICROBLAZE 32    //
            //////////////////////////

            // Debug interface connections definition
            logic       dbg_sys_rst;
            logic       Dbg_Clk;      // wire Dbg_Clk_0
            logic       Dbg_TDI;      // wire Dbg_TDI_0
            logic       Dbg_TDO;      // wire Dbg_TDO_0
            logic [0:7] Dbg_Reg_En;   // wire [0 : 7] Dbg_Reg_En_0
            logic       Dbg_Capture;  // wire Dbg_Capture_0
            logic       Dbg_Shift;    // wire Dbg_Shift_0
            logic       Dbg_Update;   // wire Dbg_Update_0
            logic       Dbg_Rst;      // wire Dbg_Rst_0
            logic       Dbg_Disable;  // wire Dbg_Disable_0


            // Declare AXI interfaces for instruction memory port and data memory port for MicroblazeV
            `DECLARE_AXI_BUS(microblaze_data, LOCAL_DATA_WIDTH, LOCAL_ADDR_WIDTH, LOCAL_ID_WIDTH);
            `DECLARE_AXILITE_BUS(microblaze_instr, LOCAL_DATA_WIDTH, LOCAL_ADDR_WIDTH, LOCAL_ID_WIDTH);

            // Declare AXI interface for Protocol Converter
            `DECLARE_AXI_BUS(converter_instr, LOCAL_DATA_WIDTH, LOCAL_ADDR_WIDTH, LOCAL_ID_WIDTH);

            // Microblaze V 32 instance
            xlnx_microblazev_rv32 microblazev_u (
                // Clock and reset
                .Clk                ( clk_i       ), // input wire Clk
                .Reset              ( dbg_sys_rst ), // input wire Reset

                // Interrupts
                // Ublaze can only take one external interrupt, which we tie to EXT interrupt (from the PLIC)
                .Interrupt          ( irq_i[CORE_EXT_INTERRUPT] ), // input wire Interrupt
                .Interrupt_Address  ('0                         ), // input wire [0 : 31] Interrupt_Address
                .Interrupt_Ack      (                           ), // output wire [0 : 1] Interrupt_Ack

                // Debug port to MDMV
                .Dbg_Clk            ( Dbg_Clk     ), // input wire Dbg_Clk
                .Dbg_TDI            ( Dbg_TDI     ), // input wire Dbg_TDI
                .Dbg_TDO            ( Dbg_TDO     ), // output wire Dbg_TDO
                .Dbg_Reg_En         ( Dbg_Reg_En  ), // input wire [0 : 7] Dbg_Reg_En
                .Dbg_Shift          ( Dbg_Shift   ), // input wire Dbg_Shift
                .Dbg_Capture        ( Dbg_Capture ), // input wire Dbg_Capture
                .Dbg_Update         ( Dbg_Update  ), // input wire Dbg_Update
                .Debug_Rst          ( Dbg_Rst     ), // input wire Debug_Rst
                .Dbg_Disable        ( Dbg_Disable ), // input wire Dbg_Disable

                // Data port (AXI)
                .M_AXI_DP_AWADDR    ( microblaze_data_axi_awaddr    ), // output wire [31 : 0] M_AXI_DP_AWADDR
                .M_AXI_DP_AWLEN     ( microblaze_data_axi_awlen     ), // output wire [7 : 0] M_AXI_DP_AWLEN
                .M_AXI_DP_AWSIZE    ( microblaze_data_axi_awsize    ), // output wire [2 : 0] M_AXI_DP_AWSIZE
                .M_AXI_DP_AWBURST   ( microblaze_data_axi_awburst   ), // output wire [1 : 0] M_AXI_DP_AWBURST
                .M_AXI_DP_AWLOCK    ( microblaze_data_axi_awlock    ), // output wire M_AXI_DP_AWLOCK
                .M_AXI_DP_AWCACHE   ( microblaze_data_axi_awcache   ), // output wire [3 : 0] M_AXI_DP_AWCACHE
                .M_AXI_DP_AWPROT    ( microblaze_data_axi_awprot    ), // output wire [2 : 0] M_AXI_DP_AWPROT
                .M_AXI_DP_AWQOS     ( microblaze_data_axi_awqos     ), // output wire [3 : 0] M_AXI_DP_AWQOS
                .M_AXI_DP_AWVALID   ( microblaze_data_axi_awvalid   ), // output wire M_AXI_DP_AWVALID
                .M_AXI_DP_AWREADY   ( microblaze_data_axi_awready   ), // input wire M_AXI_DP_AWREADY
                .M_AXI_DP_WDATA     ( microblaze_data_axi_wdata     ), // output wire [31 : 0] M_AXI_DP_WDATA
                .M_AXI_DP_WSTRB     ( microblaze_data_axi_wstrb     ), // output wire [3 : 0] M_AXI_DP_WSTRB
                .M_AXI_DP_WLAST     ( microblaze_data_axi_wlast     ), // output wire M_AXI_DP_WLAST
                .M_AXI_DP_WVALID    ( microblaze_data_axi_wvalid    ), // output wire M_AXI_DP_WVALID
                .M_AXI_DP_WREADY    ( microblaze_data_axi_wready    ), // input wire M_AXI_DP_WREADY
                .M_AXI_DP_BRESP     ( microblaze_data_axi_bresp     ), // input wire [1 : 0] M_AXI_DP_BRESP
                .M_AXI_DP_BVALID    ( microblaze_data_axi_bvalid    ), // input wire M_AXI_DP_BVALID
                .M_AXI_DP_BREADY    ( microblaze_data_axi_bready    ), // output wire M_AXI_DP_BREADY
                .M_AXI_DP_ARADDR    ( microblaze_data_axi_araddr    ), // output wire [31 : 0] M_AXI_DP_ARADDR
                .M_AXI_DP_ARLEN     ( microblaze_data_axi_arlen     ), // output wire [7 : 0] M_AXI_DP_ARLEN
                .M_AXI_DP_ARSIZE    ( microblaze_data_axi_arsize    ), // output wire [2 : 0] M_AXI_DP_ARSIZE
                .M_AXI_DP_ARBURST   ( microblaze_data_axi_arburst   ), // output wire [1 : 0] M_AXI_DP_ARBURST
                .M_AXI_DP_ARLOCK    ( microblaze_data_axi_arlock    ), // output wire M_AXI_DP_ARLOCK
                .M_AXI_DP_ARCACHE   ( microblaze_data_axi_arcache   ), // output wire [3 : 0] M_AXI_DP_ARCACHE
                .M_AXI_DP_ARPROT    ( microblaze_data_axi_arprot    ), // output wire [2 : 0] M_AXI_DP_ARPROT
                .M_AXI_DP_ARQOS     ( microblaze_data_axi_arqos     ), // output wire [3 : 0] M_AXI_DP_ARQOS
                .M_AXI_DP_ARVALID   ( microblaze_data_axi_arvalid   ), // output wire M_AXI_DP_ARVALID
                .M_AXI_DP_ARREADY   ( microblaze_data_axi_arready   ), // input wire M_AXI_DP_ARREADY
                .M_AXI_DP_RDATA     ( microblaze_data_axi_rdata     ), // input wire [31 : 0] M_AXI_DP_RDATA
                .M_AXI_DP_RRESP     ( microblaze_data_axi_rresp     ), // input wire [1 : 0] M_AXI_DP_RRESP
                .M_AXI_DP_RLAST     ( microblaze_data_axi_rlast     ), // input wire M_AXI_DP_RLAST
                .M_AXI_DP_RVALID    ( microblaze_data_axi_rvalid    ), // input wire M_AXI_DP_RVALID
                .M_AXI_DP_RREADY    ( microblaze_data_axi_rready    ), // output wire M_AXI_DP_RREADY

                // Instruction port (AXI-lite)
                .M_AXI_IP_AWADDR    ( microblaze_instr_axilite_awaddr   ), // output wire [31 : 0] M_AXI_IP_AWADDR
                .M_AXI_IP_AWPROT    ( microblaze_instr_axilite_awprot   ), // output wire [2 : 0] M_AXI_IP_AWPROT
                .M_AXI_IP_AWVALID   ( microblaze_instr_axilite_awvalid  ), // output wire M_AXI_IP_AWVALID
                .M_AXI_IP_AWREADY   ( microblaze_instr_axilite_awready  ), // input wire M_AXI_IP_AWREADY
                .M_AXI_IP_WDATA     ( microblaze_instr_axilite_wdata    ), // output wire [31 : 0] M_AXI_IP_WDATA
                .M_AXI_IP_WSTRB     ( microblaze_instr_axilite_wstrb    ), // output wire [3 : 0] M_AXI_IP_WSTRB
                .M_AXI_IP_WVALID    ( microblaze_instr_axilite_wvalid   ), // output wire M_AXI_IP_WVALID
                .M_AXI_IP_WREADY    ( microblaze_instr_axilite_wready   ), // input wire M_AXI_IP_WREADY
                .M_AXI_IP_BRESP     ( microblaze_instr_axilite_bresp    ), // input wire [1 : 0] M_AXI_IP_BRESP
                .M_AXI_IP_BVALID    ( microblaze_instr_axilite_bvalid   ), // input wire M_AXI_IP_BVALID
                .M_AXI_IP_BREADY    ( microblaze_instr_axilite_bready   ), // output wire M_AXI_IP_BREADY
                .M_AXI_IP_ARADDR    ( microblaze_instr_axilite_araddr   ), // output wire [31 : 0] M_AXI_IP_ARADDR
                .M_AXI_IP_ARPROT    ( microblaze_instr_axilite_arprot   ), // output wire [2 : 0] M_AXI_IP_ARPROT
                .M_AXI_IP_ARVALID   ( microblaze_instr_axilite_arvalid  ), // output wire M_AXI_IP_ARVALID
                .M_AXI_IP_ARREADY   ( microblaze_instr_axilite_arready  ), // input wire M_AXI_IP_ARREADY
                .M_AXI_IP_RDATA     ( microblaze_instr_axilite_rdata    ), // input wire [31 : 0] M_AXI_IP_RDATA
                .M_AXI_IP_RRESP     ( microblaze_instr_axilite_rresp    ), // input wire [1 : 0] M_AXI_IP_RRESP
                .M_AXI_IP_RVALID    ( microblaze_instr_axilite_rvalid   ), // input wire M_AXI_IP_RVALID
                .M_AXI_IP_RREADY    ( microblaze_instr_axilite_rready   )  // output wire M_AXI_IP_RREADY
            );

            // Microblaze Debug Module V
            xlnx_microblaze_debug_module_v mdmv_u (
                .Debug_SYS_Rst  ( dbg_sys_rst   ), // output wire Debug_SYS_Rst
                .Dbg_Clk_0      ( Dbg_Clk       ), // output wire Dbg_Clk_0
                .Dbg_TDI_0      ( Dbg_TDI       ), // output wire Dbg_TDI_0
                .Dbg_TDO_0      ( Dbg_TDO       ), // input wire Dbg_TDO_0
                .Dbg_Reg_En_0   ( Dbg_Reg_En    ), // output wire [0 : 7] Dbg_Reg_En_0
                .Dbg_Capture_0  ( Dbg_Capture   ), // output wire Dbg_Capture_0
                .Dbg_Shift_0    ( Dbg_Shift     ), // output wire Dbg_Shift_0
                .Dbg_Update_0   ( Dbg_Update    ), // output wire Dbg_Update_0
                .Dbg_Rst_0      ( Dbg_Rst       ), // output wire Dbg_Rst_0
                .Dbg_Disable_0  ( Dbg_Disable   )  // output wire Dbg_Disable_0
            );


            // Attach to socket
            `ASSIGN_AXI_BUS(rv_socket_data , microblaze_data);
            `ASSIGN_AXI_BUS(rv_socket_instr , converter_instr);

            // Tie-off undriven ID signals
            // ID's are set to zero since they are not present in microblaze, while the crossbar have ID's of size 2.
            // Instruction
            assign converter_instr_axi_awid = '0;
<<<<<<< HEAD
            //assign converter_instr_axi_bid  = '0;
            assign converter_instr_axi_arid = '0;
            //assign converter_instr_axi_rid  = '0;
            // Data
            assign microblaze_data_axi_awid = '0;
            //assign microblaze_data_axi_bid  = '0;
            assign microblaze_data_axi_arid = '0;
            //assign microblaze_data_axi_rid  = '0;
=======
            assign converter_instr_axi_arid = '0;
            // Data
            assign microblaze_data_axi_awid = '0;
            assign microblaze_data_axi_arid = '0;
>>>>>>> 67f04011

            // Regions are not present in microblaze data implementation so they are set to 0.
            assign microblaze_data_axi_awregion ='0;
            assign microblaze_data_axi_arregion ='0;

            // Convert from Microblaze V (AXI-lite) to socket (AXI)
            // Only instruction port (AXI-lite), data port is socket compliant (AXI)
            xlnx_axilite_to_axi4_d32_converter axilite_to_axi4_converter_u (
                .aclk           ( clk_i                             ), // input wire aclk
                .aresetn        ( rst_ni                            ), // input wire aresetn
                // From Microblaze (AXI-lite)
                .s_axi_awaddr   ( microblaze_instr_axilite_awaddr   ), // input wire [31 : 0] s_axi_awaddr
                .s_axi_awprot   ( microblaze_instr_axilite_awprot   ), // input wire [2 : 0] s_axi_awprot
                .s_axi_awvalid  ( microblaze_instr_axilite_awvalid  ), // input wire s_axi_awvalid
                .s_axi_awready  ( microblaze_instr_axilite_awready  ), // output wire s_axi_awready
                .s_axi_wdata    ( microblaze_instr_axilite_wdata    ), // input wire [31 : 0] s_axi_wdata
                .s_axi_wstrb    ( microblaze_instr_axilite_wstrb    ), // input wire [3 : 0] s_axi_wstrb
                .s_axi_wvalid   ( microblaze_instr_axilite_wvalid   ), // input wire s_axi_wvalid
                .s_axi_wready   ( microblaze_instr_axilite_wready   ), // output wire s_axi_wready
                .s_axi_bresp    ( microblaze_instr_axilite_bresp    ), // output wire [1 : 0] s_axi_bresp
                .s_axi_bvalid   ( microblaze_instr_axilite_bvalid   ), // output wire s_axi_bvalid
                .s_axi_bready   ( microblaze_instr_axilite_bready   ), // input wire s_axi_bready
                .s_axi_araddr   ( microblaze_instr_axilite_araddr   ), // input wire [31 : 0] s_axi_araddr
                .s_axi_arprot   ( microblaze_instr_axilite_arprot   ), // input wire [2 : 0] s_axi_arprot
                .s_axi_arvalid  ( microblaze_instr_axilite_arvalid  ), // input wire s_axi_arvalid
                .s_axi_arready  ( microblaze_instr_axilite_arready  ), // output wire s_axi_arready
                .s_axi_rdata    ( microblaze_instr_axilite_rdata    ), // output wire [31 : 0] s_axi_rdata
                .s_axi_rresp    ( microblaze_instr_axilite_rresp    ), // output wire [1 : 0] s_axi_rresp
                .s_axi_rvalid   ( microblaze_instr_axilite_rvalid   ), // output wire s_axi_rvalid
                .s_axi_rready   ( microblaze_instr_axilite_rready   ), // input wire s_axi_rready
                // To socket (AXI)
                .m_axi_awaddr   ( converter_instr_axi_awaddr        ), // output wire [31 : 0] m_axi_awaddr
                .m_axi_awlen    ( converter_instr_axi_awlen         ), // output wire [7 : 0] m_axi_awlen
                .m_axi_awsize   ( converter_instr_axi_awsize        ), // output wire [2 : 0] m_axi_awsize
                .m_axi_awburst  ( converter_instr_axi_awburst       ), // output wire [1 : 0] m_axi_awburst
                .m_axi_awlock   ( converter_instr_axi_awlock        ), // output wire [0 : 0] m_axi_awlock
                .m_axi_awcache  ( converter_instr_axi_awcache       ), // output wire [3 : 0] m_axi_awcache
                .m_axi_awprot   ( converter_instr_axi_awprot        ), // output wire [2 : 0] m_axi_awprot
                .m_axi_awregion ( converter_instr_axi_awregion      ), // output wire [3 : 0] m_axi_awregion
                .m_axi_awqos    ( converter_instr_axi_awqos         ), // output wire [3 : 0] m_axi_awqos
                .m_axi_awvalid  ( converter_instr_axi_awvalid       ), // output wire m_axi_awvalid
                .m_axi_awready  ( converter_instr_axi_awready       ), // input wire m_axi_awready
                .m_axi_wdata    ( converter_instr_axi_wdata         ), // output wire [31 : 0] m_axi_wdata
                .m_axi_wstrb    ( converter_instr_axi_wstrb         ), // output wire [3 : 0] m_axi_wstrb
                .m_axi_wlast    ( converter_instr_axi_wlast         ), // output wire m_axi_wlast
                .m_axi_wvalid   ( converter_instr_axi_wvalid        ), // output wire m_axi_wvalid
                .m_axi_wready   ( converter_instr_axi_wready        ), // input wire m_axi_wready
                .m_axi_bresp    ( converter_instr_axi_bresp         ), // input wire [1 : 0] m_axi_bresp
                .m_axi_bvalid   ( converter_instr_axi_bvalid        ), // input wire m_axi_bvalid
                .m_axi_bready   ( converter_instr_axi_bready        ), // output wire m_axi_bready
                .m_axi_araddr   ( converter_instr_axi_araddr        ), // output wire [31 : 0] m_axi_araddr
                .m_axi_arlen    ( converter_instr_axi_arlen         ), // output wire [7 : 0] m_axi_arlen
                .m_axi_arsize   ( converter_instr_axi_arsize        ), // output wire [2 : 0] m_axi_arsize
                .m_axi_arburst  ( converter_instr_axi_arburst       ), // output wire [1 : 0] m_axi_arburst
                .m_axi_arlock   ( converter_instr_axi_arlock        ), // output wire [0 : 0] m_axi_arlock
                .m_axi_arcache  ( converter_instr_axi_arcache       ), // output wire [3 : 0] m_axi_arcache
                .m_axi_arprot   ( converter_instr_axi_arprot        ), // output wire [2 : 0] m_axi_arprot
                .m_axi_arregion ( converter_instr_axi_arregion      ), // output wire [3 : 0] m_axi_arregion
                .m_axi_arqos    ( converter_instr_axi_arqos         ), // output wire [3 : 0] m_axi_arqos
                .m_axi_arvalid  ( converter_instr_axi_arvalid       ), // output wire m_axi_arvalid
                .m_axi_arready  ( converter_instr_axi_arready       ), // input wire m_axi_arready
                .m_axi_rdata    ( converter_instr_axi_rdata         ), // input wire [31 : 0] m_axi_rdata
                .m_axi_rresp    ( converter_instr_axi_rresp         ), // input wire [1 : 0] m_axi_rresp
                .m_axi_rlast    ( converter_instr_axi_rlast         ), // input wire m_axi_rlast
                .m_axi_rvalid   ( converter_instr_axi_rvalid        ), // input wire m_axi_rvalid
                .m_axi_rready   ( converter_instr_axi_rready        )  // output wire m_axi_rready
            );

        end

        // 64-bits cores

        // TODO: Debug the configuration of SoC with MicroblazeV 64 bit
        // currently the only example working is "blinky"
        else if (CORE_SELECTOR == CORE_MICROBLAZEV_RV64) begin : xlnx_microblazev_rv64

            // Tie-off unused signals
            assign core_instr_mem_wdata = '0;
            assign core_instr_mem_we    = '0;
            assign core_instr_mem_be    = '0;
            
            //////////////////////////
            //     MICROBLAZE 64    //
            //////////////////////////

            // Debug interface connections definition
            logic       dbg_sys_rst;
            logic       Dbg_Clk;      // wire Dbg_Clk_0
            logic       Dbg_TDI;      // wire Dbg_TDI_0
            logic       Dbg_TDO;      // wire Dbg_TDO_0
            logic [0:7] Dbg_Reg_En;   // wire [0 : 7] Dbg_Reg_En_0
            logic       Dbg_Capture;  // wire Dbg_Capture_0
            logic       Dbg_Shift;    // wire Dbg_Shift_0
            logic       Dbg_Update;   // wire Dbg_Update_0
            logic       Dbg_Rst;      // wire Dbg_Rst_0
            logic       Dbg_Disable;  // wire Dbg_Disable_0


            // Declare AXI interfaces for instruction memory port and data memory port for MicroblazeV
            `DECLARE_AXI_BUS(microblaze_data, 32, LOCAL_ADDR_WIDTH, LOCAL_ID_WIDTH);
            `DECLARE_AXILITE_BUS(microblaze_instr, 32, LOCAL_ADDR_WIDTH, LOCAL_ID_WIDTH);

            // Declare AXI dwith 32-64 adapters
            `DECLARE_AXI_BUS(adapter_to_64_data, 64, LOCAL_ADDR_WIDTH, LOCAL_ID_WIDTH);
            `DECLARE_AXI_BUS(adapter_from_32_instr, 32, LOCAL_ADDR_WIDTH, LOCAL_ID_WIDTH);
            `DECLARE_AXI_BUS(adapter_to_64_instr, 64, LOCAL_ADDR_WIDTH, LOCAL_ID_WIDTH);


            // Microblaze V 64 instance
            xlnx_microblazev_rv64 microblazev_u (
                // Clock and reset
                .Clk                ( clk_i       ), // input wire Clk
                .Reset              ( dbg_sys_rst ), // input wire Reset

                // Interrupts
                // Ublaze can only take one external interrupt, which we tie to EXT interrupt (from the PLIC)
                .Interrupt          ( irq_i[CORE_EXT_INTERRUPT] ), // input wire Interrupt
                .Interrupt_Address  ('0                         ), // input wire [0 : 31] Interrupt_Address
                .Interrupt_Ack      (                           ), // output wire [0 : 1] Interrupt_Ack

                // Debug port to MDMV
                .Dbg_Clk            ( Dbg_Clk     ), // input wire Dbg_Clk
                .Dbg_TDI            ( Dbg_TDI     ), // input wire Dbg_TDI
                .Dbg_TDO            ( Dbg_TDO     ), // output wire Dbg_TDO
                .Dbg_Reg_En         ( Dbg_Reg_En  ), // input wire [0 : 7] Dbg_Reg_En
                .Dbg_Shift          ( Dbg_Shift   ), // input wire Dbg_Shift
                .Dbg_Capture        ( Dbg_Capture ), // input wire Dbg_Capture
                .Dbg_Update         ( Dbg_Update  ), // input wire Dbg_Update
                .Debug_Rst          ( Dbg_Rst     ), // input wire Debug_Rst
                .Dbg_Disable        ( Dbg_Disable ), // input wire Dbg_Disable

                // Data port (AXI)
                .M_AXI_DP_AWADDR    ( microblaze_data_axi_awaddr    ), // output wire [31 : 0] M_AXI_DP_AWADDR
                .M_AXI_DP_AWLEN     ( microblaze_data_axi_awlen     ), // output wire [7 : 0] M_AXI_DP_AWLEN
                .M_AXI_DP_AWSIZE    ( microblaze_data_axi_awsize    ), // output wire [2 : 0] M_AXI_DP_AWSIZE
                .M_AXI_DP_AWBURST   ( microblaze_data_axi_awburst   ), // output wire [1 : 0] M_AXI_DP_AWBURST
                .M_AXI_DP_AWLOCK    ( microblaze_data_axi_awlock    ), // output wire M_AXI_DP_AWLOCK
                .M_AXI_DP_AWCACHE   ( microblaze_data_axi_awcache   ), // output wire [3 : 0] M_AXI_DP_AWCACHE
                .M_AXI_DP_AWPROT    ( microblaze_data_axi_awprot    ), // output wire [2 : 0] M_AXI_DP_AWPROT
                .M_AXI_DP_AWQOS     ( microblaze_data_axi_awqos     ), // output wire [3 : 0] M_AXI_DP_AWQOS
                .M_AXI_DP_AWVALID   ( microblaze_data_axi_awvalid   ), // output wire M_AXI_DP_AWVALID
                .M_AXI_DP_AWREADY   ( microblaze_data_axi_awready   ), // input wire M_AXI_DP_AWREADY
                .M_AXI_DP_WDATA     ( microblaze_data_axi_wdata     ), // output wire [31 : 0] M_AXI_DP_WDATA
                .M_AXI_DP_WSTRB     ( microblaze_data_axi_wstrb     ), // output wire [3 : 0] M_AXI_DP_WSTRB
                .M_AXI_DP_WLAST     ( microblaze_data_axi_wlast     ), // output wire M_AXI_DP_WLAST
                .M_AXI_DP_WVALID    ( microblaze_data_axi_wvalid    ), // output wire M_AXI_DP_WVALID
                .M_AXI_DP_WREADY    ( microblaze_data_axi_wready    ), // input wire M_AXI_DP_WREADY
                .M_AXI_DP_BRESP     ( microblaze_data_axi_bresp     ), // input wire [1 : 0] M_AXI_DP_BRESP
                .M_AXI_DP_BVALID    ( microblaze_data_axi_bvalid    ), // input wire M_AXI_DP_BVALID
                .M_AXI_DP_BREADY    ( microblaze_data_axi_bready    ), // output wire M_AXI_DP_BREADY
                .M_AXI_DP_ARADDR    ( microblaze_data_axi_araddr    ), // output wire [31 : 0] M_AXI_DP_ARADDR
                .M_AXI_DP_ARLEN     ( microblaze_data_axi_arlen     ), // output wire [7 : 0] M_AXI_DP_ARLEN
                .M_AXI_DP_ARSIZE    ( microblaze_data_axi_arsize    ), // output wire [2 : 0] M_AXI_DP_ARSIZE
                .M_AXI_DP_ARBURST   ( microblaze_data_axi_arburst   ), // output wire [1 : 0] M_AXI_DP_ARBURST
                .M_AXI_DP_ARLOCK    ( microblaze_data_axi_arlock    ), // output wire M_AXI_DP_ARLOCK
                .M_AXI_DP_ARCACHE   ( microblaze_data_axi_arcache   ), // output wire [3 : 0] M_AXI_DP_ARCACHE
                .M_AXI_DP_ARPROT    ( microblaze_data_axi_arprot    ), // output wire [2 : 0] M_AXI_DP_ARPROT
                .M_AXI_DP_ARQOS     ( microblaze_data_axi_arqos     ), // output wire [3 : 0] M_AXI_DP_ARQOS
                .M_AXI_DP_ARVALID   ( microblaze_data_axi_arvalid   ), // output wire M_AXI_DP_ARVALID
                .M_AXI_DP_ARREADY   ( microblaze_data_axi_arready   ), // input wire M_AXI_DP_ARREADY
                .M_AXI_DP_RDATA     ( microblaze_data_axi_rdata     ), // input wire [31 : 0] M_AXI_DP_RDATA
                .M_AXI_DP_RRESP     ( microblaze_data_axi_rresp     ), // input wire [1 : 0] M_AXI_DP_RRESP
                .M_AXI_DP_RLAST     ( microblaze_data_axi_rlast     ), // input wire M_AXI_DP_RLAST
                .M_AXI_DP_RVALID    ( microblaze_data_axi_rvalid    ), // input wire M_AXI_DP_RVALID
                .M_AXI_DP_RREADY    ( microblaze_data_axi_rready    ), // output wire M_AXI_DP_RREADY

                // Instruction port (AXI-lite)
                .M_AXI_IP_AWADDR    ( microblaze_instr_axilite_awaddr   ), // output wire [31 : 0] M_AXI_IP_AWADDR
                .M_AXI_IP_AWPROT    ( microblaze_instr_axilite_awprot   ), // output wire [2 : 0] M_AXI_IP_AWPROT
                .M_AXI_IP_AWVALID   ( microblaze_instr_axilite_awvalid  ), // output wire M_AXI_IP_AWVALID
                .M_AXI_IP_AWREADY   ( microblaze_instr_axilite_awready  ), // input wire M_AXI_IP_AWREADY
                .M_AXI_IP_WDATA     ( microblaze_instr_axilite_wdata    ), // output wire [31 : 0] M_AXI_IP_WDATA
                .M_AXI_IP_WSTRB     ( microblaze_instr_axilite_wstrb    ), // output wire [3 : 0] M_AXI_IP_WSTRB
                .M_AXI_IP_WVALID    ( microblaze_instr_axilite_wvalid   ), // output wire M_AXI_IP_WVALID
                .M_AXI_IP_WREADY    ( microblaze_instr_axilite_wready   ), // input wire M_AXI_IP_WREADY
                .M_AXI_IP_BRESP     ( microblaze_instr_axilite_bresp    ), // input wire [1 : 0] M_AXI_IP_BRESP
                .M_AXI_IP_BVALID    ( microblaze_instr_axilite_bvalid   ), // input wire M_AXI_IP_BVALID
                .M_AXI_IP_BREADY    ( microblaze_instr_axilite_bready   ), // output wire M_AXI_IP_BREADY
                .M_AXI_IP_ARADDR    ( microblaze_instr_axilite_araddr   ), // output wire [31 : 0] M_AXI_IP_ARADDR
                .M_AXI_IP_ARPROT    ( microblaze_instr_axilite_arprot   ), // output wire [2 : 0] M_AXI_IP_ARPROT
                .M_AXI_IP_ARVALID   ( microblaze_instr_axilite_arvalid  ), // output wire M_AXI_IP_ARVALID
                .M_AXI_IP_ARREADY   ( microblaze_instr_axilite_arready  ), // input wire M_AXI_IP_ARREADY
                .M_AXI_IP_RDATA     ( microblaze_instr_axilite_rdata    ), // input wire [31 : 0] M_AXI_IP_RDATA
                .M_AXI_IP_RRESP     ( microblaze_instr_axilite_rresp    ), // input wire [1 : 0] M_AXI_IP_RRESP
                .M_AXI_IP_RVALID    ( microblaze_instr_axilite_rvalid   ), // input wire M_AXI_IP_RVALID
                .M_AXI_IP_RREADY    ( microblaze_instr_axilite_rready   )  // output wire M_AXI_IP_RREADY
            );

            xlnx_axi_dwidth_32_to_64_converter data_adapter_u (
                .s_axi_aclk     ( clk_i  ),
                .s_axi_aresetn  ( rst_ni ),

                // Slave
                .s_axi_awid     ( microblaze_data_axi_awid    ),
                .s_axi_awaddr   ( microblaze_data_axi_awaddr  ),
                .s_axi_awlen    ( microblaze_data_axi_awlen   ),
                .s_axi_awsize   ( microblaze_data_axi_awsize  ),
                .s_axi_awburst  ( microblaze_data_axi_awburst ),
                .s_axi_awvalid  ( microblaze_data_axi_awvalid ),
                .s_axi_awready  ( microblaze_data_axi_awready ),
                .s_axi_wdata    ( microblaze_data_axi_wdata   ),
                .s_axi_wstrb    ( microblaze_data_axi_wstrb   ),
                .s_axi_wlast    ( microblaze_data_axi_wlast   ),
                .s_axi_wvalid   ( microblaze_data_axi_wvalid  ),
                .s_axi_wready   ( microblaze_data_axi_wready  ),
                .s_axi_bid      ( microblaze_data_axi_bid     ),
                .s_axi_bresp    ( microblaze_data_axi_bresp   ),
                .s_axi_bvalid   ( microblaze_data_axi_bvalid  ),
                .s_axi_bready   ( microblaze_data_axi_bready  ),
                .s_axi_arid     ( microblaze_data_axi_arid    ),
                .s_axi_araddr   ( microblaze_data_axi_araddr  ),
                .s_axi_arlen    ( microblaze_data_axi_arlen   ),
                .s_axi_arsize   ( microblaze_data_axi_arsize  ),
                .s_axi_arburst  ( microblaze_data_axi_arburst ),
                .s_axi_arvalid  ( microblaze_data_axi_arvalid ),
                .s_axi_arready  ( microblaze_data_axi_arready ),
                .s_axi_rid      ( microblaze_data_axi_rid     ),
                .s_axi_rdata    ( microblaze_data_axi_rdata   ),
                .s_axi_rresp    ( microblaze_data_axi_rresp   ),
                .s_axi_rlast    ( microblaze_data_axi_rlast   ),
                .s_axi_rvalid   ( microblaze_data_axi_rvalid  ),
                .s_axi_rready   ( microblaze_data_axi_rready  ),
                .s_axi_awlock   ( microblaze_data_axi_awlock  ),
                .s_axi_awcache  ( microblaze_data_axi_awcache ),
                .s_axi_awprot   ( microblaze_data_axi_awprot  ),
                .s_axi_awqos    ( microblaze_data_axi_awqos   ),
                .s_axi_awregion ( microblaze_data_axi_awregion   ),
                .s_axi_arlock   ( microblaze_data_axi_arlock  ),
                .s_axi_arcache  ( microblaze_data_axi_arcache ),
                .s_axi_arprot   ( microblaze_data_axi_arprot  ),
                .s_axi_arqos    ( microblaze_data_axi_arqos  ),
                .s_axi_arregion ( microblaze_data_axi_arregion   ),


                // Master
                .m_axi_awaddr   ( adapter_to_64_data_axi_awaddr  ),
                .m_axi_awlen    ( adapter_to_64_data_axi_awlen   ),
                .m_axi_awsize   ( adapter_to_64_data_axi_awsize  ),
                .m_axi_awburst  ( adapter_to_64_data_axi_awburst ),
                .m_axi_awlock   ( adapter_to_64_data_axi_awlock  ),
                .m_axi_awcache  ( adapter_to_64_data_axi_awcache ),
                .m_axi_awprot   ( adapter_to_64_data_axi_awprot  ),
                .m_axi_awqos    ( adapter_to_64_data_axi_awqos   ),
                .m_axi_awvalid  ( adapter_to_64_data_axi_awvalid ),
                .m_axi_awready  ( adapter_to_64_data_axi_awready ),
                .m_axi_awregion ( adapter_to_64_data_axi_awregion),
                .m_axi_wdata    ( adapter_to_64_data_axi_wdata   ),
                .m_axi_wstrb    ( adapter_to_64_data_axi_wstrb   ),
                .m_axi_wlast    ( adapter_to_64_data_axi_wlast   ),
                .m_axi_wvalid   ( adapter_to_64_data_axi_wvalid  ),
                .m_axi_wready   ( adapter_to_64_data_axi_wready  ),
                .m_axi_bresp    ( adapter_to_64_data_axi_bresp   ),
                .m_axi_bvalid   ( adapter_to_64_data_axi_bvalid  ),
                .m_axi_bready   ( adapter_to_64_data_axi_bready  ),
                .m_axi_arregion ( adapter_to_64_data_axi_arregion),
                .m_axi_araddr   ( adapter_to_64_data_axi_araddr  ),
                .m_axi_arlen    ( adapter_to_64_data_axi_arlen   ),
                .m_axi_arsize   ( adapter_to_64_data_axi_arsize  ),
                .m_axi_arburst  ( adapter_to_64_data_axi_arburst ),
                .m_axi_arlock   ( adapter_to_64_data_axi_arlock  ),
                .m_axi_arcache  ( adapter_to_64_data_axi_arcache ),
                .m_axi_arprot   ( adapter_to_64_data_axi_arprot  ),
                .m_axi_arqos    ( adapter_to_64_data_axi_arqos   ),
                .m_axi_arvalid  ( adapter_to_64_data_axi_arvalid ),
                .m_axi_arready  ( adapter_to_64_data_axi_arready ),
                .m_axi_rdata    ( adapter_to_64_data_axi_rdata   ),
                .m_axi_rresp    ( adapter_to_64_data_axi_rresp   ),
                .m_axi_rlast    ( adapter_to_64_data_axi_rlast   ),
                .m_axi_rvalid   ( adapter_to_64_data_axi_rvalid  ),
                .m_axi_rready   ( adapter_to_64_data_axi_rready  )
            );

            xlnx_axi_dwidth_32_to_64_converter instr_adapter_u (
                .s_axi_aclk     ( clk_i  ),
                .s_axi_aresetn  ( rst_ni ),

                // Slave
                .s_axi_awid     ( adapter_from_32_instr_axi_awid    ),
                .s_axi_awaddr   ( adapter_from_32_instr_axi_awaddr  ),
                .s_axi_awlen    ( adapter_from_32_instr_axi_awlen   ),
                .s_axi_awsize   ( adapter_from_32_instr_axi_awsize  ),
                .s_axi_awburst  ( adapter_from_32_instr_axi_awburst ),
                .s_axi_awvalid  ( adapter_from_32_instr_axi_awvalid ),
                .s_axi_awready  ( adapter_from_32_instr_axi_awready ),
                .s_axi_wdata    ( adapter_from_32_instr_axi_wdata   ),
                .s_axi_wstrb    ( adapter_from_32_instr_axi_wstrb   ),
                .s_axi_wlast    ( adapter_from_32_instr_axi_wlast   ),
                .s_axi_wvalid   ( adapter_from_32_instr_axi_wvalid  ),
                .s_axi_wready   ( adapter_from_32_instr_axi_wready  ),
                .s_axi_bid      ( adapter_from_32_instr_axi_bid     ),
                .s_axi_bresp    ( adapter_from_32_instr_axi_bresp   ),
                .s_axi_bvalid   ( adapter_from_32_instr_axi_bvalid  ),
                .s_axi_bready   ( adapter_from_32_instr_axi_bready  ),
                .s_axi_arid     ( adapter_from_32_instr_axi_arid    ),
                .s_axi_araddr   ( adapter_from_32_instr_axi_araddr  ),
                .s_axi_arlen    ( adapter_from_32_instr_axi_arlen   ),
                .s_axi_arsize   ( adapter_from_32_instr_axi_arsize  ),
                .s_axi_arburst  ( adapter_from_32_instr_axi_arburst ),
                .s_axi_arvalid  ( adapter_from_32_instr_axi_arvalid ),
                .s_axi_arready  ( adapter_from_32_instr_axi_arready ),
                .s_axi_rid      ( adapter_from_32_instr_axi_rid     ),
                .s_axi_rdata    ( adapter_from_32_instr_axi_rdata   ),
                .s_axi_rresp    ( adapter_from_32_instr_axi_rresp   ),
                .s_axi_rlast    ( adapter_from_32_instr_axi_rlast   ),
                .s_axi_rvalid   ( adapter_from_32_instr_axi_rvalid  ),
                .s_axi_rready   ( adapter_from_32_instr_axi_rready  ),
                .s_axi_awlock   ( adapter_from_32_instr_axi_awlock  ),
                .s_axi_awcache  ( adapter_from_32_instr_axi_awcache ),
                .s_axi_awprot   ( adapter_from_32_instr_axi_awprot  ),
                .s_axi_awqos    ( adapter_from_32_instr_axi_awqos   ),
                .s_axi_awregion ( adapter_from_32_instr_axi_awregion   ),
                .s_axi_arlock   ( adapter_from_32_instr_axi_arlock  ),
                .s_axi_arcache  ( adapter_from_32_instr_axi_arcache ),
                .s_axi_arprot   ( adapter_from_32_instr_axi_arprot  ),
                .s_axi_arqos    ( adapter_from_32_instr_axi_arqos  ),
                .s_axi_arregion ( adapter_from_32_instr_axi_arregion   ),

                // Master
     
                .m_axi_awaddr   ( adapter_to_64_instr_axi_awaddr  ),
                .m_axi_awlen    ( adapter_to_64_instr_axi_awlen   ),
                .m_axi_awsize   ( adapter_to_64_instr_axi_awsize  ),
                .m_axi_awburst  ( adapter_to_64_instr_axi_awburst ),
                .m_axi_awlock   ( adapter_to_64_instr_axi_awlock  ),
                .m_axi_awcache  ( adapter_to_64_instr_axi_awcache ),
                .m_axi_awprot   ( adapter_to_64_instr_axi_awprot  ),
                .m_axi_awqos    ( adapter_to_64_instr_axi_awqos   ),
                .m_axi_awvalid  ( adapter_to_64_instr_axi_awvalid ),
                .m_axi_awready  ( adapter_to_64_instr_axi_awready ),
                .m_axi_awregion ( adapter_to_64_instr_axi_awregion),
                .m_axi_wdata    ( adapter_to_64_instr_axi_wdata   ),
                .m_axi_wstrb    ( adapter_to_64_instr_axi_wstrb   ),
                .m_axi_wlast    ( adapter_to_64_instr_axi_wlast   ),
                .m_axi_wvalid   ( adapter_to_64_instr_axi_wvalid  ),
                .m_axi_wready   ( adapter_to_64_instr_axi_wready  ),
                .m_axi_bresp    ( adapter_to_64_instr_axi_bresp   ),
                .m_axi_bvalid   ( adapter_to_64_instr_axi_bvalid  ),
                .m_axi_bready   ( adapter_to_64_instr_axi_bready  ),
                .m_axi_araddr   ( adapter_to_64_instr_axi_araddr  ),
                .m_axi_arlen    ( adapter_to_64_instr_axi_arlen   ),
                .m_axi_arsize   ( adapter_to_64_instr_axi_arsize  ),
                .m_axi_arburst  ( adapter_to_64_instr_axi_arburst ),
                .m_axi_arlock   ( adapter_to_64_instr_axi_arlock  ),
                .m_axi_arcache  ( adapter_to_64_instr_axi_arcache ),
                .m_axi_arprot   ( adapter_to_64_instr_axi_arprot  ),
                .m_axi_arqos    ( adapter_to_64_instr_axi_arqos   ),
                .m_axi_arvalid  ( adapter_to_64_instr_axi_arvalid ),
                .m_axi_arready  ( adapter_to_64_instr_axi_arready ),
                .m_axi_arregion ( adapter_to_64_instr_axi_arregion),
                .m_axi_rdata    ( adapter_to_64_instr_axi_rdata   ),
                .m_axi_rresp    ( adapter_to_64_instr_axi_rresp   ),
                .m_axi_rlast    ( adapter_to_64_instr_axi_rlast   ),
                .m_axi_rvalid   ( adapter_to_64_instr_axi_rvalid  ),
                .m_axi_rready   ( adapter_to_64_instr_axi_rready  )
            );

            // Convert from Microblaze V (AXI-lite) to socket (AXI)
            // Only instruction port (AXI-lite), data port is socket compliant (AXI)
            xlnx_axilite_to_axi4_d32_converter axilite_to_axi4_converter_u (
                .aclk           ( clk_i                             ), // input wire aclk
                .aresetn        ( rst_ni                            ), // input wire aresetn
                // From Microblaze (AXI-lite)
                .s_axi_awaddr   ( microblaze_instr_axilite_awaddr   ), // input wire [31 : 0] s_axi_awaddr
                .s_axi_awprot   ( microblaze_instr_axilite_awprot   ), // input wire [2 : 0] s_axi_awprot
                .s_axi_awvalid  ( microblaze_instr_axilite_awvalid  ), // input wire s_axi_awvalid
                .s_axi_awready  ( microblaze_instr_axilite_awready  ), // output wire s_axi_awready
                .s_axi_wdata    ( microblaze_instr_axilite_wdata    ), // input wire [31 : 0] s_axi_wdata
                .s_axi_wstrb    ( microblaze_instr_axilite_wstrb    ), // input wire [3 : 0] s_axi_wstrb
                .s_axi_wvalid   ( microblaze_instr_axilite_wvalid   ), // input wire s_axi_wvalid
                .s_axi_wready   ( microblaze_instr_axilite_wready   ), // output wire s_axi_wready
                .s_axi_bresp    ( microblaze_instr_axilite_bresp    ), // output wire [1 : 0] s_axi_bresp
                .s_axi_bvalid   ( microblaze_instr_axilite_bvalid   ), // output wire s_axi_bvalid
                .s_axi_bready   ( microblaze_instr_axilite_bready   ), // input wire s_axi_bready
                .s_axi_araddr   ( microblaze_instr_axilite_araddr   ), // input wire [31 : 0] s_axi_araddr
                .s_axi_arprot   ( microblaze_instr_axilite_arprot   ), // input wire [2 : 0] s_axi_arprot
                .s_axi_arvalid  ( microblaze_instr_axilite_arvalid  ), // input wire s_axi_arvalid
                .s_axi_arready  ( microblaze_instr_axilite_arready  ), // output wire s_axi_arready
                .s_axi_rdata    ( microblaze_instr_axilite_rdata    ), // output wire [31 : 0] s_axi_rdata
                .s_axi_rresp    ( microblaze_instr_axilite_rresp    ), // output wire [1 : 0] s_axi_rresp
                .s_axi_rvalid   ( microblaze_instr_axilite_rvalid   ), // output wire s_axi_rvalid
                .s_axi_rready   ( microblaze_instr_axilite_rready   ), // input wire s_axi_rready
                // To socket (AXI)
                .m_axi_awaddr   ( adapter_from_32_instr_axi_awaddr        ), // output wire [31 : 0] m_axi_awaddr
                .m_axi_awlen    ( adapter_from_32_instr_axi_awlen         ), // output wire [7 : 0] m_axi_awlen
                .m_axi_awsize   ( adapter_from_32_instr_axi_awsize        ), // output wire [2 : 0] m_axi_awsize
                .m_axi_awburst  ( adapter_from_32_instr_axi_awburst       ), // output wire [1 : 0] m_axi_awburst
                .m_axi_awlock   ( adapter_from_32_instr_axi_awlock        ), // output wire [0 : 0] m_axi_awlock
                .m_axi_awcache  ( adapter_from_32_instr_axi_awcache       ), // output wire [3 : 0] m_axi_awcache
                .m_axi_awprot   ( adapter_from_32_instr_axi_awprot        ), // output wire [2 : 0] m_axi_awprot
                .m_axi_awregion ( adapter_from_32_instr_axi_awregion      ), // output wire [3 : 0] m_axi_awregion
                .m_axi_awqos    ( adapter_from_32_instr_axi_awqos         ), // output wire [3 : 0] m_axi_awqos
                .m_axi_awvalid  ( adapter_from_32_instr_axi_awvalid       ), // output wire m_axi_awvalid
                .m_axi_awready  ( adapter_from_32_instr_axi_awready       ), // input wire m_axi_awready
                .m_axi_wdata    ( adapter_from_32_instr_axi_wdata         ), // output wire [31 : 0] m_axi_wdata
                .m_axi_wstrb    ( adapter_from_32_instr_axi_wstrb         ), // output wire [3 : 0] m_axi_wstrb
                .m_axi_wlast    ( adapter_from_32_instr_axi_wlast         ), // output wire m_axi_wlast
                .m_axi_wvalid   ( adapter_from_32_instr_axi_wvalid        ), // output wire m_axi_wvalid
                .m_axi_wready   ( adapter_from_32_instr_axi_wready        ), // input wire m_axi_wready
                .m_axi_bresp    ( adapter_from_32_instr_axi_bresp         ), // input wire [1 : 0] m_axi_bresp
                .m_axi_bvalid   ( adapter_from_32_instr_axi_bvalid        ), // input wire m_axi_bvalid
                .m_axi_bready   ( adapter_from_32_instr_axi_bready        ), // output wire m_axi_bready
                .m_axi_araddr   ( adapter_from_32_instr_axi_araddr        ), // output wire [31 : 0] m_axi_araddr
                .m_axi_arlen    ( adapter_from_32_instr_axi_arlen         ), // output wire [7 : 0] m_axi_arlen
                .m_axi_arsize   ( adapter_from_32_instr_axi_arsize        ), // output wire [2 : 0] m_axi_arsize
                .m_axi_arburst  ( adapter_from_32_instr_axi_arburst       ), // output wire [1 : 0] m_axi_arburst
                .m_axi_arlock   ( adapter_from_32_instr_axi_arlock        ), // output wire [0 : 0] m_axi_arlock
                .m_axi_arcache  ( adapter_from_32_instr_axi_arcache       ), // output wire [3 : 0] m_axi_arcache
                .m_axi_arprot   ( adapter_from_32_instr_axi_arprot        ), // output wire [2 : 0] m_axi_arprot
                .m_axi_arregion ( adapter_from_32_instr_axi_arregion      ), // output wire [3 : 0] m_axi_arregion
                .m_axi_arqos    ( adapter_from_32_instr_axi_arqos         ), // output wire [3 : 0] m_axi_arqos
                .m_axi_arvalid  ( adapter_from_32_instr_axi_arvalid       ), // output wire m_axi_arvalid
                .m_axi_arready  ( adapter_from_32_instr_axi_arready       ), // input wire m_axi_arready
                .m_axi_rdata    ( adapter_from_32_instr_axi_rdata         ), // input wire [31 : 0] m_axi_rdata
                .m_axi_rresp    ( adapter_from_32_instr_axi_rresp         ), // input wire [1 : 0] m_axi_rresp
                .m_axi_rlast    ( adapter_from_32_instr_axi_rlast         ), // input wire m_axi_rlast
                .m_axi_rvalid   ( adapter_from_32_instr_axi_rvalid        ), // input wire m_axi_rvalid
                .m_axi_rready   ( adapter_from_32_instr_axi_rready        )  // output wire m_axi_rready
            );


            // Microblaze Debug Module V
            xlnx_microblaze_debug_module_v mdmv_u (
                .Debug_SYS_Rst  ( dbg_sys_rst   ), // output wire Debug_SYS_Rst
                .Dbg_Clk_0      ( Dbg_Clk       ), // output wire Dbg_Clk_0
                .Dbg_TDI_0      ( Dbg_TDI       ), // output wire Dbg_TDI_0
                .Dbg_TDO_0      ( Dbg_TDO       ), // input wire Dbg_TDO_0
                .Dbg_Reg_En_0   ( Dbg_Reg_En    ), // output wire [0 : 7] Dbg_Reg_En_0
                .Dbg_Capture_0  ( Dbg_Capture   ), // output wire Dbg_Capture_0
                .Dbg_Shift_0    ( Dbg_Shift     ), // output wire Dbg_Shift_0
                .Dbg_Update_0   ( Dbg_Update    ), // output wire Dbg_Update_0
                .Dbg_Rst_0      ( Dbg_Rst       ), // output wire Dbg_Rst_0
                .Dbg_Disable_0  ( Dbg_Disable   )  // output wire Dbg_Disable_0
            );

            // Attach to socket
            `ASSIGN_AXI_BUS(rv_socket_data , adapter_to_64_data);
            `ASSIGN_AXI_BUS(rv_socket_instr , adapter_to_64_instr);

            // Tie-off undriven ID signals
            // ID's are set to zero since they are not present in microblaze, while the crossbar have ID's of size 2.
            // Instruction
            assign adapter_to_64_instr_axi_awid = '0;
            assign adapter_to_64_instr_axi_arid = '0;

            // Data
            assign adapter_to_64_data_axi_awid = '0;
            assign adapter_to_64_data_axi_arid = '0;
        end

        else if (CORE_SELECTOR == CORE_CV64A6) begin: core_cv64a6

            ////////////////////////
            //      CV32A6        //
            ////////////////////////

            // CVA6 only has one Master port (for both data and instruction)
            `DECLARE_AXI_BUS(cv64a6, LOCAL_DATA_WIDTH, LOCAL_ADDR_WIDTH, LOCAL_ID_WIDTH);

            custom_cv64a6 cv64a6_core (

                .clk_i           ( clk_i                            ),
                .rst_ni          ( core_resetn_internal             ),
                .boot_addr_i     ( bootaddr_i                       ),
                .hart_id_i       ( hart_id                          ),
                .irq_i           ( {0,irq_i[CORE_EXT_INTERRUPT]}    ), // Should be EXT interrupt. Bit zero is for M-mode, bit one is for S-mode
                .ipi_i           ( irq_i[CORE_SW_INTERRUPT]         ), // Shoult be SW interrupt
                .time_irq_i      ( irq_i[CORE_TIM_INTERRUPT]        ), // Should be TIM interrupt
                .debug_req_i     ( debug_req_core                   ),

                .m_axi_awaddr   ( cv64a6_axi_awaddr                 ), // output wire [31 : 0] m_axi_awaddr
                .m_axi_awlen    ( cv64a6_axi_awlen                  ), // output wire [7 : 0] m_axi_awlen
                .m_axi_awsize   ( cv64a6_axi_awsize                 ), // output wire [2 : 0] m_axi_awsize
                .m_axi_awburst  ( cv64a6_axi_awburst                ), // output wire [1 : 0] m_axi_awburst
                .m_axi_awlock   ( cv64a6_axi_awlock                 ), // output wire [0 : 0] m_axi_awlock
                .m_axi_awcache  ( cv64a6_axi_awcache                ), // output wire [3 : 0] m_axi_awcache
                .m_axi_awprot   ( cv64a6_axi_awprot                 ), // output wire [2 : 0] m_axi_awprot
                .m_axi_awregion ( cv64a6_axi_awregion               ), // output wire [3 : 0] m_axi_awregion
                .m_axi_awqos    ( cv64a6_axi_awqos                  ), // output wire [3 : 0] m_axi_awqos
                .m_axi_awvalid  ( cv64a6_axi_awvalid                ), // output wire m_axi_awvalid
                .m_axi_awready  ( cv64a6_axi_awready                ), // input wire m_axi_awready
                .m_axi_awid     ( cv64a6_axi_awid                   ),
                .m_axi_wdata    ( cv64a6_axi_wdata                  ), // output wire [31 : 0] m_axi_wdata
                .m_axi_wstrb    ( cv64a6_axi_wstrb                  ), // output wire [3 : 0] m_axi_wstrb
                .m_axi_wlast    ( cv64a6_axi_wlast                  ), // output wire m_axi_wlast
                .m_axi_wvalid   ( cv64a6_axi_wvalid                 ), // output wire m_axi_wvalid
                .m_axi_wready   ( cv64a6_axi_wready                 ), // input wire m_axi_wready
                .m_axi_bresp    ( cv64a6_axi_bresp                  ), // input wire [1 : 0] m_axi_bresp
                .m_axi_bvalid   ( cv64a6_axi_bvalid                 ), // input wire m_axi_bvalid
                .m_axi_bready   ( cv64a6_axi_bready                 ), // output wire m_axi_bready
                .m_axi_bid      ( cv64a6_axi_bid                    ), // output wire m_axi_bready
                .m_axi_araddr   ( cv64a6_axi_araddr                 ), // output wire [31 : 0] m_axi_araddr
                .m_axi_arlen    ( cv64a6_axi_arlen                  ), // output wire [7 : 0] m_axi_arlen
                .m_axi_arsize   ( cv64a6_axi_arsize                 ), // output wire [2 : 0] m_axi_arsize
                .m_axi_arburst  ( cv64a6_axi_arburst                ), // output wire [1 : 0] m_axi_arburst
                .m_axi_arlock   ( cv64a6_axi_arlock                 ), // output wire [0 : 0] m_axi_arlock
                .m_axi_arcache  ( cv64a6_axi_arcache                ), // output wire [3 : 0] m_axi_arcache
                .m_axi_arprot   ( cv64a6_axi_arprot                 ), // output wire [2 : 0] m_axi_arprot
                .m_axi_arregion ( cv64a6_axi_arregion               ), // output wire [3 : 0] m_axi_arregion
                .m_axi_arqos    ( cv64a6_axi_arqos                  ), // output wire [3 : 0] m_axi_arqos
                .m_axi_arvalid  ( cv64a6_axi_arvalid                ), // output wire m_axi_arvalid
                .m_axi_arready  ( cv64a6_axi_arready                ), // input wire m_axi_arready
                .m_axi_arid     ( cv64a6_axi_arid                   ),
                .m_axi_rdata    ( cv64a6_axi_rdata                  ), // input wire [31 : 0] m_axi_rdata
                .m_axi_rresp    ( cv64a6_axi_rresp                  ), // input wire [1 : 0] m_axi_rresp
                .m_axi_rlast    ( cv64a6_axi_rlast                  ), // input wire m_axi_rlast
                .m_axi_rvalid   ( cv64a6_axi_rvalid                 ), // input wire m_axi_rvalid
                .m_axi_rready   ( cv64a6_axi_rready                 ), // output wire m_axi_rready
                .m_axi_rid      ( cv64a6_axi_rid                    )  // output wire m_axi_rready

            );

            // Attach to socket (we only use data port)
            `ASSIGN_AXI_BUS( rv_socket_data , cv64a6 );
            `SINK_AXI_MASTER_INTERFACE(rv_socket_instr);

        end


    endgenerate


    //////////////////////////////////////////
    //     ___                              //
    //    / __|___ _ __  _ __  ___ _ _      //
    //   | (__/ _ | '  \| '  \/ _ | ' \     //
    //    \___\___|_|_|_|_|_|_\___|_||_|    //
    //                                      //
    //////////////////////////////////////////

    //////////////////////////////////////////////////////////////////////////
    // Here we are allocating commong module and signals.                   //
    //////////////////////////////////////////////////////////////////////////

    ///////////////////////////////////////////////////////////////////////////
    //  Cores (mem) to socket (AXI-Full) converters (Instruction and Data)   //
    ///////////////////////////////////////////////////////////////////////////

    // Few exceptions:
    // - Microblaze V has its own interfaces and debug module
    // - CVA6 Already has an AXI interface
    // - TODO: Rocket
    if ( !( CORE_SELECTOR inside {CORE_MICROBLAZEV_RV32, CORE_MICROBLAZEV_RV64, CORE_CV64A6} ) ) begin : mem_convert

        // Connect memory interfaces to socket output memory ports
        `ASSIGN_AXI_BUS( rv_socket_instr, core_instr_to_socket_instr );
        `ASSIGN_AXI_BUS( rv_socket_data, core_data_to_socket_data );

        // Convert instructions socket (AXI) to core (MEM)
        custom_axi_from_mem axi_from_mem_instr_u (
            // AXI side
            .m_axi_awid     ( core_instr_to_socket_instr_axi_awid       ),
            .m_axi_awaddr   ( core_instr_to_socket_instr_axi_awaddr     ),
            .m_axi_awlen    ( core_instr_to_socket_instr_axi_awlen      ),
            .m_axi_awsize   ( core_instr_to_socket_instr_axi_awsize     ),
            .m_axi_awburst  ( core_instr_to_socket_instr_axi_awburst    ),
            .m_axi_awlock   ( core_instr_to_socket_instr_axi_awlock     ),
            .m_axi_awcache  ( core_instr_to_socket_instr_axi_awcache    ),
            .m_axi_awprot   ( core_instr_to_socket_instr_axi_awprot     ),
            .m_axi_awqos    ( core_instr_to_socket_instr_axi_awqos      ),
            .m_axi_awregion ( core_instr_to_socket_instr_axi_awregion   ),
            .m_axi_awvalid  ( core_instr_to_socket_instr_axi_awvalid    ),
            .m_axi_awready  ( core_instr_to_socket_instr_axi_awready    ),
            .m_axi_wdata    ( core_instr_to_socket_instr_axi_wdata      ),
            .m_axi_wstrb    ( core_instr_to_socket_instr_axi_wstrb      ),
            .m_axi_wlast    ( core_instr_to_socket_instr_axi_wlast      ),
            .m_axi_wvalid   ( core_instr_to_socket_instr_axi_wvalid     ),
            .m_axi_wready   ( core_instr_to_socket_instr_axi_wready     ),
            .m_axi_bid      ( core_instr_to_socket_instr_axi_bid        ),
            .m_axi_bresp    ( core_instr_to_socket_instr_axi_bresp      ),
            .m_axi_bvalid   ( core_instr_to_socket_instr_axi_bvalid     ),
            .m_axi_bready   ( core_instr_to_socket_instr_axi_bready     ),
            .m_axi_araddr   ( core_instr_to_socket_instr_axi_araddr     ),
            .m_axi_arlen    ( core_instr_to_socket_instr_axi_arlen      ),
            .m_axi_arsize   ( core_instr_to_socket_instr_axi_arsize     ),
            .m_axi_arburst  ( core_instr_to_socket_instr_axi_arburst    ),
            .m_axi_arlock   ( core_instr_to_socket_instr_axi_arlock     ),
            .m_axi_arcache  ( core_instr_to_socket_instr_axi_arcache    ),
            .m_axi_arprot   ( core_instr_to_socket_instr_axi_arprot     ),
            .m_axi_arqos    ( core_instr_to_socket_instr_axi_arqos      ),
            .m_axi_arregion ( core_instr_to_socket_instr_axi_arregion   ),
            .m_axi_arvalid  ( core_instr_to_socket_instr_axi_arvalid    ),
            .m_axi_arready  ( core_instr_to_socket_instr_axi_arready    ),
            .m_axi_arid     ( core_instr_to_socket_instr_axi_arid       ),
            .m_axi_rid      ( core_instr_to_socket_instr_axi_rid        ),
            .m_axi_rdata    ( core_instr_to_socket_instr_axi_rdata      ),
            .m_axi_rresp    ( core_instr_to_socket_instr_axi_rresp      ),
            .m_axi_rlast    ( core_instr_to_socket_instr_axi_rlast      ),
            .m_axi_rvalid   ( core_instr_to_socket_instr_axi_rvalid     ),
            .m_axi_rready   ( core_instr_to_socket_instr_axi_rready     ),

            // MEM side
            .clk_i              ( clk_i                 ),
            .rst_ni             ( rst_ni                ),
            .s_mem_req          ( core_instr_mem_req    ),
            .s_mem_addr         ( core_instr_mem_addr   ),
            .s_mem_we           ( core_instr_mem_we     ),  // RO Interface
            .s_mem_wdata        ( core_instr_mem_wdata  ),  // RO Interface
            .s_mem_be           ( core_instr_mem_be     ),  // RO Interface
            .s_mem_gnt          ( core_instr_mem_gnt    ),
            .s_mem_valid        ( core_instr_mem_valid  ),
            .s_mem_rdata        ( core_instr_mem_rdata  ),
            .s_mem_error        ( core_instr_mem_error  )
        );

        // Convert instructions socket (AXI) to core (MEM)
        custom_axi_from_mem axi_from_mem_data_u (
            // AXI side
            .m_axi_awid     ( core_data_to_socket_data_axi_awid       ),
            .m_axi_awaddr   ( core_data_to_socket_data_axi_awaddr     ),
            .m_axi_awlen    ( core_data_to_socket_data_axi_awlen      ),
            .m_axi_awsize   ( core_data_to_socket_data_axi_awsize     ),
            .m_axi_awburst  ( core_data_to_socket_data_axi_awburst    ),
            .m_axi_awlock   ( core_data_to_socket_data_axi_awlock     ),
            .m_axi_awcache  ( core_data_to_socket_data_axi_awcache    ),
            .m_axi_awprot   ( core_data_to_socket_data_axi_awprot     ),
            .m_axi_awqos    ( core_data_to_socket_data_axi_awqos      ),
            .m_axi_awregion ( core_data_to_socket_data_axi_awregion   ),
            .m_axi_awvalid  ( core_data_to_socket_data_axi_awvalid    ),
            .m_axi_awready  ( core_data_to_socket_data_axi_awready    ),
            .m_axi_wdata    ( core_data_to_socket_data_axi_wdata      ),
            .m_axi_wstrb    ( core_data_to_socket_data_axi_wstrb      ),
            .m_axi_wlast    ( core_data_to_socket_data_axi_wlast      ),
            .m_axi_wvalid   ( core_data_to_socket_data_axi_wvalid     ),
            .m_axi_wready   ( core_data_to_socket_data_axi_wready     ),
            .m_axi_bid      ( core_data_to_socket_data_axi_bid        ),
            .m_axi_bresp    ( core_data_to_socket_data_axi_bresp      ),
            .m_axi_bvalid   ( core_data_to_socket_data_axi_bvalid     ),
            .m_axi_bready   ( core_data_to_socket_data_axi_bready     ),
            .m_axi_araddr   ( core_data_to_socket_data_axi_araddr     ),
            .m_axi_arlen    ( core_data_to_socket_data_axi_arlen      ),
            .m_axi_arsize   ( core_data_to_socket_data_axi_arsize     ),
            .m_axi_arburst  ( core_data_to_socket_data_axi_arburst    ),
            .m_axi_arlock   ( core_data_to_socket_data_axi_arlock     ),
            .m_axi_arcache  ( core_data_to_socket_data_axi_arcache    ),
            .m_axi_arprot   ( core_data_to_socket_data_axi_arprot     ),
            .m_axi_arqos    ( core_data_to_socket_data_axi_arqos      ),
            .m_axi_arregion ( core_data_to_socket_data_axi_arregion   ),
            .m_axi_arvalid  ( core_data_to_socket_data_axi_arvalid    ),
            .m_axi_arready  ( core_data_to_socket_data_axi_arready    ),
            .m_axi_arid     ( core_data_to_socket_data_axi_arid       ),
            .m_axi_rid      ( core_data_to_socket_data_axi_rid        ),
            .m_axi_rdata    ( core_data_to_socket_data_axi_rdata      ),
            .m_axi_rresp    ( core_data_to_socket_data_axi_rresp      ),
            .m_axi_rlast    ( core_data_to_socket_data_axi_rlast      ),
            .m_axi_rvalid   ( core_data_to_socket_data_axi_rvalid     ),
            .m_axi_rready   ( core_data_to_socket_data_axi_rready     ),

            // MEM side
            .clk_i              ( clk_i                     ),
            .rst_ni             ( rst_ni                    ),
            .s_mem_req          ( core_data_mem_req         ),
            .s_mem_addr         ( core_data_mem_addr        ),
            .s_mem_we           ( core_data_mem_we          ),
            .s_mem_wdata        ( core_data_mem_wdata       ),
            .s_mem_be           ( core_data_mem_be          ),
            .s_mem_gnt          ( core_data_mem_gnt         ),
            .s_mem_valid        ( core_data_mem_valid       ),
            .s_mem_rdata        ( core_data_mem_rdata       ),
            .s_mem_error        ( core_data_mem_error       )
        );
    end

    ///////////////////////////////////
    //    ___  ___ ___ _   _  ___    //
    //   |   \| __| _ ) | | |/ __|   //
    //   | |) | _|| _ \ |_| | (_ |   //
    //   |___/|___|___/\___/ \___|   //
    //                               //
    ///////////////////////////////////

    // This is only for PULP cores, that share a common debug module
    // Other cores are required to instatiate their own DM
    if ( CORE_SELECTOR inside {CORE_CV32E40P, CORE_IBEX} ) begin : dm_rv32_gen

        ///////////////////////////
        // Debug Module Instance //
        ///////////////////////////

        //  BSCANE2 tap
        (* keep_hierarchy = "yes" *)  // DEBUG
        custom_rv32_dbg_bscane riscv_dbg_u (
            .clk_i                  ( clk_i                   ),
            .rst_ni                 ( rst_ni                  ),
            .unavailable_i          ( '0                      ),
            .ndmreset_o             ( ndmreset_o              ), // Open
            .dmactive_o             ( dmactive_o              ), // Open
            // AXI Slave
            .dbg_slave_axi_awid         ( rv_socket_dbg_slave_axi_awid      ),
            .dbg_slave_axi_awaddr       ( rv_socket_dbg_slave_axi_awaddr    ),
            .dbg_slave_axi_awlen        ( rv_socket_dbg_slave_axi_awlen     ),
            .dbg_slave_axi_awsize       ( rv_socket_dbg_slave_axi_awsize    ),
            .dbg_slave_axi_awburst      ( rv_socket_dbg_slave_axi_awburst   ),
            .dbg_slave_axi_awlock       ( rv_socket_dbg_slave_axi_awlock    ),
            .dbg_slave_axi_awcache      ( rv_socket_dbg_slave_axi_awcache   ),
            .dbg_slave_axi_awprot       ( rv_socket_dbg_slave_axi_awprot    ),
            .dbg_slave_axi_awqos        ( rv_socket_dbg_slave_axi_awqos     ),
            .dbg_slave_axi_awvalid      ( rv_socket_dbg_slave_axi_awvalid   ),
            .dbg_slave_axi_awready      ( rv_socket_dbg_slave_axi_awready   ),
            .dbg_slave_axi_wdata        ( rv_socket_dbg_slave_axi_wdata     ),
            .dbg_slave_axi_wstrb        ( rv_socket_dbg_slave_axi_wstrb     ),
            .dbg_slave_axi_wlast        ( rv_socket_dbg_slave_axi_wlast     ),
            .dbg_slave_axi_wvalid       ( rv_socket_dbg_slave_axi_wvalid    ),
            .dbg_slave_axi_wready       ( rv_socket_dbg_slave_axi_wready    ),
            .dbg_slave_axi_bid          ( rv_socket_dbg_slave_axi_bid       ),
            .dbg_slave_axi_bresp        ( rv_socket_dbg_slave_axi_bresp     ),
            .dbg_slave_axi_bvalid       ( rv_socket_dbg_slave_axi_bvalid    ),
            .dbg_slave_axi_bready       ( rv_socket_dbg_slave_axi_bready    ),
            .dbg_slave_axi_arid         ( rv_socket_dbg_slave_axi_arid      ),
            .dbg_slave_axi_araddr       ( rv_socket_dbg_slave_axi_araddr    ),
            .dbg_slave_axi_arlen        ( rv_socket_dbg_slave_axi_arlen     ),
            .dbg_slave_axi_arsize       ( rv_socket_dbg_slave_axi_arsize    ),
            .dbg_slave_axi_arburst      ( rv_socket_dbg_slave_axi_arburst   ),
            .dbg_slave_axi_arlock       ( rv_socket_dbg_slave_axi_arlock    ),
            .dbg_slave_axi_arcache      ( rv_socket_dbg_slave_axi_arcache   ),
            .dbg_slave_axi_arprot       ( rv_socket_dbg_slave_axi_arprot    ),
            .dbg_slave_axi_arqos        ( rv_socket_dbg_slave_axi_arqos     ),
            .dbg_slave_axi_arvalid      ( rv_socket_dbg_slave_axi_arvalid   ),
            .dbg_slave_axi_arready      ( rv_socket_dbg_slave_axi_arready   ),
            .dbg_slave_axi_rid          ( rv_socket_dbg_slave_axi_rid       ),
            .dbg_slave_axi_rdata        ( rv_socket_dbg_slave_axi_rdata     ),
            .dbg_slave_axi_rresp        ( rv_socket_dbg_slave_axi_rresp     ),
            .dbg_slave_axi_rlast        ( rv_socket_dbg_slave_axi_rlast     ),
            .dbg_slave_axi_rvalid       ( rv_socket_dbg_slave_axi_rvalid    ),
            .dbg_slave_axi_rready       ( rv_socket_dbg_slave_axi_rready    ),
            // AXI Master
            .dbg_master_axi_awid        ( rv_socket_dbg_master_axi_awid     ),
            .dbg_master_axi_awaddr      ( rv_socket_dbg_master_axi_awaddr   ),
            .dbg_master_axi_awlen       ( rv_socket_dbg_master_axi_awlen    ),
            .dbg_master_axi_awsize      ( rv_socket_dbg_master_axi_awsize   ),
            .dbg_master_axi_awburst     ( rv_socket_dbg_master_axi_awburst  ),
            .dbg_master_axi_awlock      ( rv_socket_dbg_master_axi_awlock   ),
            .dbg_master_axi_awcache     ( rv_socket_dbg_master_axi_awcache  ),
            .dbg_master_axi_awprot      ( rv_socket_dbg_master_axi_awprot   ),
            .dbg_master_axi_awregion    ( rv_socket_dbg_master_axi_awregion ),
            .dbg_master_axi_awqos       ( rv_socket_dbg_master_axi_awqos    ),
            .dbg_master_axi_awvalid     ( rv_socket_dbg_master_axi_awvalid  ),
            .dbg_master_axi_awready     ( rv_socket_dbg_master_axi_awready  ),
            .dbg_master_axi_wdata       ( rv_socket_dbg_master_axi_wdata    ),
            .dbg_master_axi_wstrb       ( rv_socket_dbg_master_axi_wstrb    ),
            .dbg_master_axi_wlast       ( rv_socket_dbg_master_axi_wlast    ),
            .dbg_master_axi_wvalid      ( rv_socket_dbg_master_axi_wvalid   ),
            .dbg_master_axi_wready      ( rv_socket_dbg_master_axi_wready   ),
            .dbg_master_axi_bid         ( rv_socket_dbg_master_axi_bid      ),
            .dbg_master_axi_bresp       ( rv_socket_dbg_master_axi_bresp    ),
            .dbg_master_axi_bvalid      ( rv_socket_dbg_master_axi_bvalid   ),
            .dbg_master_axi_bready      ( rv_socket_dbg_master_axi_bready   ),
            .dbg_master_axi_arid        ( rv_socket_dbg_master_axi_arid     ),
            .dbg_master_axi_araddr      ( rv_socket_dbg_master_axi_araddr   ),
            .dbg_master_axi_arlen       ( rv_socket_dbg_master_axi_arlen    ),
            .dbg_master_axi_arsize      ( rv_socket_dbg_master_axi_arsize   ),
            .dbg_master_axi_arburst     ( rv_socket_dbg_master_axi_arburst  ),
            .dbg_master_axi_arlock      ( rv_socket_dbg_master_axi_arlock   ),
            .dbg_master_axi_arcache     ( rv_socket_dbg_master_axi_arcache  ),
            .dbg_master_axi_arprot      ( rv_socket_dbg_master_axi_arprot   ),
            .dbg_master_axi_arregion    ( rv_socket_dbg_master_axi_arregion ),
            .dbg_master_axi_arqos       ( rv_socket_dbg_master_axi_arqos    ),
            .dbg_master_axi_arvalid     ( rv_socket_dbg_master_axi_arvalid  ),
            .dbg_master_axi_arready     ( rv_socket_dbg_master_axi_arready  ),
            .dbg_master_axi_rid         ( rv_socket_dbg_master_axi_rid      ),
            .dbg_master_axi_rdata       ( rv_socket_dbg_master_axi_rdata    ),
            .dbg_master_axi_rresp       ( rv_socket_dbg_master_axi_rresp    ),
            .dbg_master_axi_rlast       ( rv_socket_dbg_master_axi_rlast    ),
            .dbg_master_axi_rvalid      ( rv_socket_dbg_master_axi_rvalid   ),
            .dbg_master_axi_rready      ( rv_socket_dbg_master_axi_rready   ),
            // To PULP core
            .debug_req_o            ( debug_req_core           )
        );

    end : dm_rv32_gen
    else if ( CORE_SELECTOR inside {CORE_CV64A6} ) begin : dm_rv64_gen

        // Debug Core built to use 64-bits interface.
        // It is technically compatible with all execution-based debug-mode cores.
        // In practice, it has only been used with CVA6
        //  BSCANE2 tap
        (* keep_hierarchy = "yes" *)  // DEBUG
        custom_rv64_dbg_bscane riscv_dbg_u (
            .clk_i                  ( clk_i                   ),
            .rst_ni                 ( rst_ni                  ),
            .unavailable_i          ( '0                      ),
            .ndmreset_o             ( ndmreset_o              ), // Open
            .dmactive_o             ( dmactive_o              ), // Open
            // AXI Slave
            .dbg_slave_axi_awid         ( rv_socket_dbg_slave_axi_awid      ),
            .dbg_slave_axi_awaddr       ( rv_socket_dbg_slave_axi_awaddr    ),
            .dbg_slave_axi_awlen        ( rv_socket_dbg_slave_axi_awlen     ),
            .dbg_slave_axi_awsize       ( rv_socket_dbg_slave_axi_awsize    ),
            .dbg_slave_axi_awburst      ( rv_socket_dbg_slave_axi_awburst   ),
            .dbg_slave_axi_awlock       ( rv_socket_dbg_slave_axi_awlock    ),
            .dbg_slave_axi_awcache      ( rv_socket_dbg_slave_axi_awcache   ),
            .dbg_slave_axi_awprot       ( rv_socket_dbg_slave_axi_awprot    ),
            .dbg_slave_axi_awqos        ( rv_socket_dbg_slave_axi_awqos     ),
            .dbg_slave_axi_awvalid      ( rv_socket_dbg_slave_axi_awvalid   ),
            .dbg_slave_axi_awready      ( rv_socket_dbg_slave_axi_awready   ),
            .dbg_slave_axi_wdata        ( rv_socket_dbg_slave_axi_wdata     ),
            .dbg_slave_axi_wstrb        ( rv_socket_dbg_slave_axi_wstrb     ),
            .dbg_slave_axi_wlast        ( rv_socket_dbg_slave_axi_wlast     ),
            .dbg_slave_axi_wvalid       ( rv_socket_dbg_slave_axi_wvalid    ),
            .dbg_slave_axi_wready       ( rv_socket_dbg_slave_axi_wready    ),
            .dbg_slave_axi_bid          ( rv_socket_dbg_slave_axi_bid       ),
            .dbg_slave_axi_bresp        ( rv_socket_dbg_slave_axi_bresp     ),
            .dbg_slave_axi_bvalid       ( rv_socket_dbg_slave_axi_bvalid    ),
            .dbg_slave_axi_bready       ( rv_socket_dbg_slave_axi_bready    ),
            .dbg_slave_axi_arid         ( rv_socket_dbg_slave_axi_arid      ),
            .dbg_slave_axi_araddr       ( rv_socket_dbg_slave_axi_araddr    ),
            .dbg_slave_axi_arlen        ( rv_socket_dbg_slave_axi_arlen     ),
            .dbg_slave_axi_arsize       ( rv_socket_dbg_slave_axi_arsize    ),
            .dbg_slave_axi_arburst      ( rv_socket_dbg_slave_axi_arburst   ),
            .dbg_slave_axi_arlock       ( rv_socket_dbg_slave_axi_arlock    ),
            .dbg_slave_axi_arcache      ( rv_socket_dbg_slave_axi_arcache   ),
            .dbg_slave_axi_arprot       ( rv_socket_dbg_slave_axi_arprot    ),
            .dbg_slave_axi_arqos        ( rv_socket_dbg_slave_axi_arqos     ),
            .dbg_slave_axi_arvalid      ( rv_socket_dbg_slave_axi_arvalid   ),
            .dbg_slave_axi_arready      ( rv_socket_dbg_slave_axi_arready   ),
            .dbg_slave_axi_rid          ( rv_socket_dbg_slave_axi_rid       ),
            .dbg_slave_axi_rdata        ( rv_socket_dbg_slave_axi_rdata     ),
            .dbg_slave_axi_rresp        ( rv_socket_dbg_slave_axi_rresp     ),
            .dbg_slave_axi_rlast        ( rv_socket_dbg_slave_axi_rlast     ),
            .dbg_slave_axi_rvalid       ( rv_socket_dbg_slave_axi_rvalid    ),
            .dbg_slave_axi_rready       ( rv_socket_dbg_slave_axi_rready    ),
            // AXI Master
            .dbg_master_axi_awid        ( rv_socket_dbg_master_axi_awid     ),
            .dbg_master_axi_awaddr      ( rv_socket_dbg_master_axi_awaddr   ),
            .dbg_master_axi_awlen       ( rv_socket_dbg_master_axi_awlen    ),
            .dbg_master_axi_awsize      ( rv_socket_dbg_master_axi_awsize   ),
            .dbg_master_axi_awburst     ( rv_socket_dbg_master_axi_awburst  ),
            .dbg_master_axi_awlock      ( rv_socket_dbg_master_axi_awlock   ),
            .dbg_master_axi_awcache     ( rv_socket_dbg_master_axi_awcache  ),
            .dbg_master_axi_awprot      ( rv_socket_dbg_master_axi_awprot   ),
            .dbg_master_axi_awregion    ( rv_socket_dbg_master_axi_awregion ),
            .dbg_master_axi_awqos       ( rv_socket_dbg_master_axi_awqos    ),
            .dbg_master_axi_awvalid     ( rv_socket_dbg_master_axi_awvalid  ),
            .dbg_master_axi_awready     ( rv_socket_dbg_master_axi_awready  ),
            .dbg_master_axi_wdata       ( rv_socket_dbg_master_axi_wdata    ),
            .dbg_master_axi_wstrb       ( rv_socket_dbg_master_axi_wstrb    ),
            .dbg_master_axi_wlast       ( rv_socket_dbg_master_axi_wlast    ),
            .dbg_master_axi_wvalid      ( rv_socket_dbg_master_axi_wvalid   ),
            .dbg_master_axi_wready      ( rv_socket_dbg_master_axi_wready   ),
            .dbg_master_axi_bid         ( rv_socket_dbg_master_axi_bid      ),
            .dbg_master_axi_bresp       ( rv_socket_dbg_master_axi_bresp    ),
            .dbg_master_axi_bvalid      ( rv_socket_dbg_master_axi_bvalid   ),
            .dbg_master_axi_bready      ( rv_socket_dbg_master_axi_bready   ),
            .dbg_master_axi_arid        ( rv_socket_dbg_master_axi_arid     ),
            .dbg_master_axi_araddr      ( rv_socket_dbg_master_axi_araddr   ),
            .dbg_master_axi_arlen       ( rv_socket_dbg_master_axi_arlen    ),
            .dbg_master_axi_arsize      ( rv_socket_dbg_master_axi_arsize   ),
            .dbg_master_axi_arburst     ( rv_socket_dbg_master_axi_arburst  ),
            .dbg_master_axi_arlock      ( rv_socket_dbg_master_axi_arlock   ),
            .dbg_master_axi_arcache     ( rv_socket_dbg_master_axi_arcache  ),
            .dbg_master_axi_arprot      ( rv_socket_dbg_master_axi_arprot   ),
            .dbg_master_axi_arregion    ( rv_socket_dbg_master_axi_arregion ),
            .dbg_master_axi_arqos       ( rv_socket_dbg_master_axi_arqos    ),
            .dbg_master_axi_arvalid     ( rv_socket_dbg_master_axi_arvalid  ),
            .dbg_master_axi_arready     ( rv_socket_dbg_master_axi_arready  ),
            .dbg_master_axi_rid         ( rv_socket_dbg_master_axi_rid      ),
            .dbg_master_axi_rdata       ( rv_socket_dbg_master_axi_rdata    ),
            .dbg_master_axi_rresp       ( rv_socket_dbg_master_axi_rresp    ),
            .dbg_master_axi_rlast       ( rv_socket_dbg_master_axi_rlast    ),
            .dbg_master_axi_rvalid      ( rv_socket_dbg_master_axi_rvalid   ),
            .dbg_master_axi_rready      ( rv_socket_dbg_master_axi_rready   ),
            // To PULP core
            .debug_req_o            ( debug_req_core           )
        );

    end : dm_rv64_gen
    else begin : dm_not_gen

        // Tie-off debug request signal to cores
        assign debug_req_core = '0;

        // Sink unused interafces
        `SINK_AXI_MASTER_INTERFACE(rv_socket_dbg_master);
        `SINK_AXI_SLAVE_INTERFACE(rv_socket_dbg_slave);

    end : dm_not_gen

endmodule : rv_socket<|MERGE_RESOLUTION|>--- conflicted
+++ resolved
@@ -405,21 +405,10 @@
             // ID's are set to zero since they are not present in microblaze, while the crossbar have ID's of size 2.
             // Instruction
             assign converter_instr_axi_awid = '0;
-<<<<<<< HEAD
-            //assign converter_instr_axi_bid  = '0;
-            assign converter_instr_axi_arid = '0;
-            //assign converter_instr_axi_rid  = '0;
-            // Data
-            assign microblaze_data_axi_awid = '0;
-            //assign microblaze_data_axi_bid  = '0;
-            assign microblaze_data_axi_arid = '0;
-            //assign microblaze_data_axi_rid  = '0;
-=======
             assign converter_instr_axi_arid = '0;
             // Data
             assign microblaze_data_axi_awid = '0;
             assign microblaze_data_axi_arid = '0;
->>>>>>> 67f04011
 
             // Regions are not present in microblaze data implementation so they are set to 0.
             assign microblaze_data_axi_awregion ='0;
@@ -500,7 +489,7 @@
             assign core_instr_mem_wdata = '0;
             assign core_instr_mem_we    = '0;
             assign core_instr_mem_be    = '0;
-            
+
             //////////////////////////
             //     MICROBLAZE 64    //
             //////////////////////////
@@ -738,7 +727,7 @@
                 .s_axi_arregion ( adapter_from_32_instr_axi_arregion   ),
 
                 // Master
-     
+
                 .m_axi_awaddr   ( adapter_to_64_instr_axi_awaddr  ),
                 .m_axi_awlen    ( adapter_to_64_instr_axi_awlen   ),
                 .m_axi_awsize   ( adapter_to_64_instr_axi_awsize  ),
