--- conflicted
+++ resolved
@@ -152,11 +152,7 @@
 _exit_wfi:
   wfi
 
-<<<<<<< HEAD
-# Spin in place
-=======
   # Spin in place
->>>>>>> fcf13229
 _exit_spin:
   j _exit_spin
 
