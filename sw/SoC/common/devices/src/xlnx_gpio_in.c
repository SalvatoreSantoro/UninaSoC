--- conflicted
+++ resolved
@@ -3,12 +3,6 @@
 // Author: Salvatore Santoro <sal.santoro@studenti.unina.it>
 // Description:
 //  This file implements all the Input GPIO's related functions
-
-<<<<<<< HEAD
-=======
-#ifdef GPIO_IN_IS_ENABLED
->>>>>>> 96a89d95
-
 
 #include "uninasoc.h"
 
