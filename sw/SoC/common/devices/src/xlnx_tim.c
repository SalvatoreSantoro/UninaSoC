--- conflicted
+++ resolved
@@ -5,15 +5,10 @@
 //  This file implements all the Timer's related functions
 
 
-<<<<<<< HEAD
 #include "uninasoc.h"
 
 #ifdef TIM_IS_ENABLED
-=======
-#ifdef TIM_IS_ENABLED
 
-#include "xlnx_tim.h"
->>>>>>> 96a89d95
 #include "io.h"
 #include <stdint.h>
 
@@ -110,11 +105,7 @@
     // Lower LOAD0 (necessary to start the timer correctly)
     csr_value &= ~TIM_CSR_LOAD;
     csr_value |= TIM_CSR_ENABLE;
-<<<<<<< HEAD
     iowrite32(tim_csr, csr_value);
-=======
-    iowrite32(TIM0_CSR, csr_value);
->>>>>>> 96a89d95
 }
 
 #endif